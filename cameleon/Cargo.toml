[package]
name = "cameleon"
version = "0.1.13"
authors = ["Cameleon Project Developers"]
edition = "2018"
license = "MPL-2.0"
readme = "README.md"
homepage = "https://github.com/cameleon-rs/cameleon/tree/main/cameleon"
repository = "https://github.com/cameleon-rs/cameleon"
description = """
cameleon is a safe, fast, and flexible library for GenICam compatible cameras.
"""
categories = ["computer-vision"]
keywords = ["genicam", "camera", "usb3", "gige", "uvc"]

# See more keys and their definitions at https://doc.rust-lang.org/cargo/reference/manifest.html

[dependencies]
thiserror = "1.0.24"
semver = "1.0.0"
zip = { version = "0.6.0", default-features = false, features = ["deflate"] }
sha-1 = "0.10.0"
<<<<<<< HEAD
async-std = { version = "1.9.0", features = ["unstable"] }
futures-channel = "0.3.16"
futures-util = { version = "0.3.16", features = ["async-await"] }
tracing = "0.1.26"
auto_impl = "1.0.1"
cameleon-device = { path = "../device", version = "0.1.7" }
cameleon-genapi = { path = "../genapi", version = "0.1.7" }
cameleon-impl = { path = "../impl", version = "0.1.0" }
=======
async-channel = "1.7.0" # 1.7.0 has added recv_blocking()
tracing = "0.1.26"
auto_impl = "1.0.1"
cameleon-device = { path = "../device", version = "0.1.13" }
cameleon-genapi = { path = "../genapi", version = "0.1.13" }
>>>>>>> a7466847
anyhow = "1.0.40"
ureq = "2.1"

[dev-dependencies]
trybuild = "1.0.42"

[features]
libusb = ["cameleon-device/libusb"]

[[example]]
name = "u3v_register_map"
path = "examples/u3v/register_map.rs"
required-features = ["libusb"]

[[example]]
name = "stream"
path = "examples/stream.rs"
required-features = ["libusb"]

[[example]]
name = "params"
path = "examples/params.rs"
required-features = ["libusb"]

[[example]]
name = "no_cache"
path = "examples/no_cache.rs"
required-features = ["libusb"]

[[example]]
name = "custom_ctxt"
path = "examples/custom_ctxt.rs"
required-features = ["libusb"]

[package.metadata.docs.rs]
all-features = true<|MERGE_RESOLUTION|>--- conflicted
+++ resolved
@@ -20,22 +20,14 @@
 semver = "1.0.0"
 zip = { version = "0.6.0", default-features = false, features = ["deflate"] }
 sha-1 = "0.10.0"
-<<<<<<< HEAD
 async-std = { version = "1.9.0", features = ["unstable"] }
 futures-channel = "0.3.16"
 futures-util = { version = "0.3.16", features = ["async-await"] }
 tracing = "0.1.26"
 auto_impl = "1.0.1"
-cameleon-device = { path = "../device", version = "0.1.7" }
-cameleon-genapi = { path = "../genapi", version = "0.1.7" }
-cameleon-impl = { path = "../impl", version = "0.1.0" }
-=======
-async-channel = "1.7.0" # 1.7.0 has added recv_blocking()
-tracing = "0.1.26"
-auto_impl = "1.0.1"
 cameleon-device = { path = "../device", version = "0.1.13" }
 cameleon-genapi = { path = "../genapi", version = "0.1.13" }
->>>>>>> a7466847
+cameleon-impl = { path = "../impl", version = "0.1.0" }
 anyhow = "1.0.40"
 ureq = "2.1"
 

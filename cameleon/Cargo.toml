--- conflicted
+++ resolved
@@ -24,16 +24,10 @@
 futures-channel = "0.3.16"
 futures-util = { version = "0.3.16", features = ["async-await"] }
 tracing = "0.1.26"
-<<<<<<< HEAD
-auto_impl = "0.4.1"
-cameleon-device = { path = "../device", version = "0.1.1" }
-cameleon-genapi = { path = "../genapi", version = "0.1.1" }
-cameleon-impl = { path = "../impl", version = "0.1.0" }
-=======
 auto_impl = "1.0.1"
 cameleon-device = { path = "../device", version = "0.1.7" }
 cameleon-genapi = { path = "../genapi", version = "0.1.7" }
->>>>>>> c5f82fa1
+cameleon-impl = { path = "../impl", version = "0.1.0" }
 anyhow = "1.0.40"
 ureq = "2.1"
 

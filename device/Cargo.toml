[package]
name = "cameleon-device"
version = "0.1.13"
edition = "2018"
authors = ["Cameleon Project Developers"]
license = "MPL-2.0"
readme = "README.md"
homepage = "https://github.com/cameleon-rs/cameleon/tree/main/device"
repository = "https://github.com/cameleon-rs/cameleon"
description = """
cameleon-device provides device specific protocol decoders and basic I/O operations for GenICam compatible devices.
"""
categories = ["computer-vision"]
keywords = ["genicam", "camera", "usb3", "gige", "uvc"]

[dependencies]
thiserror = "1.0.24"
log = "0.4.14"
semver = "1.0.0"
<<<<<<< HEAD
async-std = { version = "1.9.0", features = ["unstable"] }
const_format = "0.2.14"
futures-channel = "0.3.16"
futures-util = { version = "0.3.16", features = ["async-await"] }
lazy_static = "1.4.0"
rand = "0.8.3"
cfg-if = "1.0.0"
cameleon-impl = { path = "../impl", version = "0.1.7" }
tracing = "0.1.26"
url = "2.2.2"
=======
cfg-if = "1.0.0"
cameleon-impl = { path = "../impl", version = "0.1.13" }
>>>>>>> a7466847

rusb = { version = "0.9.0", optional = true }
libusb1-sys = { version = "0.7.0", optional = true }
libc = { version = "0.2", optional = true }

[dev-dependencies]
trybuild = "1.0.42"

[features]
libusb = ["rusb", "libusb1-sys", "libc"]

[[example]]
name = "u3v_device_enumeration"
path = "examples/u3v/device_enumeration.rs"
required-features = ["libusb"]

[[example]]
name = "u3v_device_control"
path = "examples/u3v/device_control.rs"
required-features = ["libusb"]


[package.metadata.docs.rs]
all-features = true<|MERGE_RESOLUTION|>--- conflicted
+++ resolved
@@ -17,7 +17,6 @@
 thiserror = "1.0.24"
 log = "0.4.14"
 semver = "1.0.0"
-<<<<<<< HEAD
 async-std = { version = "1.9.0", features = ["unstable"] }
 const_format = "0.2.14"
 futures-channel = "0.3.16"
@@ -25,13 +24,9 @@
 lazy_static = "1.4.0"
 rand = "0.8.3"
 cfg-if = "1.0.0"
-cameleon-impl = { path = "../impl", version = "0.1.7" }
 tracing = "0.1.26"
 url = "2.2.2"
-=======
-cfg-if = "1.0.0"
 cameleon-impl = { path = "../impl", version = "0.1.13" }
->>>>>>> a7466847
 
 rusb = { version = "0.9.0", optional = true }
 libusb1-sys = { version = "0.7.0", optional = true }
